name: CI

on:
  pull_request:
  push:
    branches:
      - master
      - staging
      - trying
  schedule:
    - cron: '0 1 * * *'

env:
  RUSTFLAGS: -Dwarnings
  RUST_BACKTRACE: 1

defaults:
  run:
    shell: bash

jobs:
  # Test crates on their minimum Rust versions and nightly Rust.
  test:
    name: test
    env:
      RUST_VERSION: ${{ matrix.rust }}
    strategy:
      matrix:
        crates:
          - crossbeam
          - crossbeam-channel
          - crossbeam-deque
          - crossbeam-epoch
          - crossbeam-queue
          - crossbeam-skiplist
          - crossbeam-utils
        rust:
          - 1.36.0
          - nightly
        os:
         - ubuntu-latest
         - windows-latest
    runs-on: ${{ matrix.os }}
    steps:
      - uses: actions/checkout@v2
      - name: Install Rust
        # --no-self-update is necessary because the windows environment cannot self-update rustup.exe.
        run: rustup update ${{ matrix.rust }} --no-self-update && rustup default ${{ matrix.rust }}
      - name: Test
        run: ./ci/${{ matrix.crates }}.sh

  # Check all feature combinations works properly.
  features:
    name: features
    env:
      RUST_VERSION: ${{ matrix.rust }}
    strategy:
      matrix:
        rust:
          - 1.36.0
          - nightly
    runs-on: ubuntu-latest
    steps:
      - uses: actions/checkout@v2
      - name: Install Rust
        run: rustup update ${{ matrix.rust }} && rustup default ${{ matrix.rust }}
      - name: Add targets
        if: matrix.rust == 'nightly'
        run: |
          rustup target add thumbv7m-none-eabi
          rustup target add thumbv6m-none-eabi
      - name: Check features
        run: ./ci/check-features.sh

  # Check for duplicate dependencies.
  dependencies:
    name: dependencies
    runs-on: ubuntu-latest
    steps:
      - uses: actions/checkout@v2
      - name: Install Rust
        run: rustup update nightly && rustup default nightly
      - name: dependency tree check
        run: ./ci/dependencies.sh

  # Check formatting.
  rustfmt:
    name: rustfmt
    runs-on: ubuntu-latest
    steps:
      - uses: actions/checkout@v2
      - name: Install Rust
        run: rustup update stable && rustup default stable
      - name: rustfmt
        run: ./ci/rustfmt.sh

  # Check clippy.
  clippy:
    name: clippy
    runs-on: ubuntu-latest
    steps:
      - uses: actions/checkout@v2
      - name: Install Rust
        run: rustup update stable && rustup default stable
      - name: clippy
        run: ./ci/clippy.sh

<<<<<<< HEAD
  # Run loom tests.
  loom:
    name: loom
    runs-on: ubuntu-latest
    steps:
      - uses: actions/checkout@master
      - name: Install Rust
        run: rustup update stable && rustup default stable
      - name: loom
        run: ./ci/crossbeam-epoch-loom.sh

  # These jobs don't actually test anything, but they're used to tell bors the
=======
  # This job doesn't actually test anything, but they're used to tell bors the
>>>>>>> 469b27fd
  # build completed, as there is no practical way to detect when a workflow is
  # successful listening to webhooks only.
  #
  # ALL THE PREVIOUS JOBS NEEDS TO BE ADDED TO THE `needs` SECTION OF THIS JOB!

  ci-success:
    name: ci
    if: github.event_name == 'push' && success()
    needs:
      - test
      - features
      - dependencies
      - rustfmt
      - clippy
      - loom
    runs-on: ubuntu-latest
    steps:
      - name: Mark the job as a success
<<<<<<< HEAD
        run: exit 0
  ci-failure:
    name: ci
    if: github.event_name == 'push' && !success()
    needs:
      - test
      - features
      - dependencies
      - rustfmt
      - clippy
      - loom
    runs-on: ubuntu-latest
    steps:
      - name: Mark the job as a failure
        run: exit 1
=======
        run: exit 0
>>>>>>> 469b27fd
<|MERGE_RESOLUTION|>--- conflicted
+++ resolved
@@ -105,7 +105,6 @@
       - name: clippy
         run: ./ci/clippy.sh
 
-<<<<<<< HEAD
   # Run loom tests.
   loom:
     name: loom
@@ -117,10 +116,7 @@
       - name: loom
         run: ./ci/crossbeam-epoch-loom.sh
 
-  # These jobs don't actually test anything, but they're used to tell bors the
-=======
   # This job doesn't actually test anything, but they're used to tell bors the
->>>>>>> 469b27fd
   # build completed, as there is no practical way to detect when a workflow is
   # successful listening to webhooks only.
   #
@@ -139,22 +135,4 @@
     runs-on: ubuntu-latest
     steps:
       - name: Mark the job as a success
-<<<<<<< HEAD
-        run: exit 0
-  ci-failure:
-    name: ci
-    if: github.event_name == 'push' && !success()
-    needs:
-      - test
-      - features
-      - dependencies
-      - rustfmt
-      - clippy
-      - loom
-    runs-on: ubuntu-latest
-    steps:
-      - name: Mark the job as a failure
-        run: exit 1
-=======
-        run: exit 0
->>>>>>> 469b27fd
+        run: exit 0