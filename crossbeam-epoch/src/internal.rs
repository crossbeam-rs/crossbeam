//! The global data and participant for garbage collection.
//!
//! # Registration
//!
//! In order to track all participants in one place, we need some form of participant
//! registration. When a participant is created, it is registered to a global lock-free
//! singly-linked list of registries; and when a participant is leaving, it is unregistered from the
//! list.
//!
//! # Pinning
//!
//! Every participant contains an integer that tells whether the participant is pinned and if so,
//! what was the global epoch at the time it was pinned. Participants also hold a pin counter that
//! aids in periodic global epoch advancement.
//!
//! When a participant is pinned, a `Guard` is returned as a witness that the participant is pinned.
//! Guards are necessary for performing atomic operations, and for freeing/dropping locations.
//!
//! # Thread-local bag
//!
//! Objects that get unlinked from concurrent data structures must be stashed away until the global
//! epoch sufficiently advances so that they become safe for destruction. Pointers to such objects
//! are pushed into a thread-local bag, and when it becomes full, the bag is marked with the current
//! global epoch and pushed into the global queue of bags. We store objects in thread-local storages
//! for amortizing the synchronization cost of pushing the garbages to a global queue.
//!
//! # Global queue
//!
//! Whenever a bag is pushed into a queue, the objects in some bags in the queue are collected and
//! destroyed along the way. This design reduces contention on data structures. The global queue
//! cannot be explicitly accessed: the only way to interact with it is by calling functions
//! `defer()` that adds an object to the thread-local bag, or `collect()` that manually triggers
//! garbage collection.
//!
//! Ideally each instance of concurrent data structure may have its own queue that gets fully
//! destroyed as soon as the data structure gets dropped.

use crate::concurrency::cell::UnsafeCell;
use crate::concurrency::sync::atomic;
use core::cell::Cell;
use core::mem::{self, ManuallyDrop};
use core::num::Wrapping;
use core::sync::atomic::Ordering;
use core::{fmt, ptr};

use crossbeam_utils::CachePadded;
use memoffset::offset_of;

use crate::atomic::{Owned, Shared};
use crate::collector::{Collector, LocalHandle};
use crate::deferred::Deferred;
use crate::epoch::{AtomicEpoch, Epoch};
use crate::guard::{unprotected, Guard};
use crate::sync::list::{Entry, IsElement, IterError, List};
use crate::sync::queue::Queue;

/// Maximum number of objects a bag can contain.
#[cfg(not(feature = "sanitize"))]
const MAX_OBJECTS: usize = 62;
#[cfg(feature = "sanitize")]
const MAX_OBJECTS: usize = 4;

/// A bag of deferred functions.
pub struct Bag {
    /// Stashed objects.
    deferreds: [Deferred; MAX_OBJECTS],
    len: usize,
}

/// `Bag::try_push()` requires that it is safe for another thread to execute the given functions.
unsafe impl Send for Bag {}

impl Bag {
    /// Returns a new, empty bag.
    pub fn new() -> Self {
        Self::default()
    }

    /// Returns `true` if the bag is empty.
    pub fn is_empty(&self) -> bool {
        self.len == 0
    }

    /// Attempts to insert a deferred function into the bag.
    ///
    /// Returns `Ok(())` if successful, and `Err(deferred)` for the given `deferred` if the bag is
    /// full.
    ///
    /// # Safety
    ///
    /// It should be safe for another thread to execute the given function.
    pub unsafe fn try_push(&mut self, deferred: Deferred) -> Result<(), Deferred> {
        if self.len < MAX_OBJECTS {
            self.deferreds[self.len] = deferred;
            self.len += 1;
            Ok(())
        } else {
            Err(deferred)
        }
    }

    /// Seals the bag with the given epoch.
    fn seal(self, epoch: Epoch) -> SealedBag {
        SealedBag { epoch, bag: self }
    }
}

impl Default for Bag {
    #[rustfmt::skip]
    fn default() -> Self {
        // TODO: [no_op; MAX_OBJECTS] syntax blocked by https://github.com/rust-lang/rust/issues/49147
        #[cfg(not(feature = "sanitize"))]
        return Bag {
            len: 0,
            deferreds: [
                Deferred::new(no_op_func),
                Deferred::new(no_op_func),
                Deferred::new(no_op_func),
                Deferred::new(no_op_func),
                Deferred::new(no_op_func),
                Deferred::new(no_op_func),
                Deferred::new(no_op_func),
                Deferred::new(no_op_func),
                Deferred::new(no_op_func),
                Deferred::new(no_op_func),
                Deferred::new(no_op_func),
                Deferred::new(no_op_func),
                Deferred::new(no_op_func),
                Deferred::new(no_op_func),
                Deferred::new(no_op_func),
                Deferred::new(no_op_func),
                Deferred::new(no_op_func),
                Deferred::new(no_op_func),
                Deferred::new(no_op_func),
                Deferred::new(no_op_func),
                Deferred::new(no_op_func),
                Deferred::new(no_op_func),
                Deferred::new(no_op_func),
                Deferred::new(no_op_func),
                Deferred::new(no_op_func),
                Deferred::new(no_op_func),
                Deferred::new(no_op_func),
                Deferred::new(no_op_func),
                Deferred::new(no_op_func),
                Deferred::new(no_op_func),
                Deferred::new(no_op_func),
                Deferred::new(no_op_func),
                Deferred::new(no_op_func),
                Deferred::new(no_op_func),
                Deferred::new(no_op_func),
                Deferred::new(no_op_func),
                Deferred::new(no_op_func),
                Deferred::new(no_op_func),
                Deferred::new(no_op_func),
                Deferred::new(no_op_func),
                Deferred::new(no_op_func),
                Deferred::new(no_op_func),
                Deferred::new(no_op_func),
                Deferred::new(no_op_func),
                Deferred::new(no_op_func),
                Deferred::new(no_op_func),
                Deferred::new(no_op_func),
                Deferred::new(no_op_func),
                Deferred::new(no_op_func),
                Deferred::new(no_op_func),
                Deferred::new(no_op_func),
                Deferred::new(no_op_func),
                Deferred::new(no_op_func),
                Deferred::new(no_op_func),
                Deferred::new(no_op_func),
                Deferred::new(no_op_func),
                Deferred::new(no_op_func),
                Deferred::new(no_op_func),
                Deferred::new(no_op_func),
                Deferred::new(no_op_func),
                Deferred::new(no_op_func),
                Deferred::new(no_op_func),
            ],
        };
        #[cfg(feature = "sanitize")]
        return Bag {
            len: 0,
            deferreds: [
                Deferred::new(no_op_func),
                Deferred::new(no_op_func),
                Deferred::new(no_op_func),
                Deferred::new(no_op_func),
            ],
        };
    }
}

impl Drop for Bag {
    fn drop(&mut self) {
        // Call all deferred functions.
        for deferred in &mut self.deferreds[..self.len] {
            let no_op = Deferred::new(no_op_func);
            let owned_deferred = mem::replace(deferred, no_op);
            owned_deferred.call();
        }
    }
}

// can't #[derive(Debug)] because Debug is not implemented for arrays 64 items long
impl fmt::Debug for Bag {
    fn fmt(&self, f: &mut fmt::Formatter<'_>) -> fmt::Result {
        f.debug_struct("Bag")
            .field("deferreds", &&self.deferreds[..self.len])
            .finish()
    }
}

fn no_op_func() {}

/// A pair of an epoch and a bag.
#[derive(Default, Debug)]
struct SealedBag {
    epoch: Epoch,
    bag: Bag,
}

/// It is safe to share `SealedBag` because `is_expired` only inspects the epoch.
unsafe impl Sync for SealedBag {}

impl SealedBag {
    /// Checks if it is safe to drop the bag w.r.t. the given global epoch.
    fn is_expired(&self, global_epoch: Epoch) -> bool {
        // A pinned participant can witness at most one epoch advancement. Therefore, any bag that
        // is within one epoch of the current one cannot be destroyed yet.
        global_epoch.wrapping_sub(self.epoch) >= 2
    }
}

/// The global data for a garbage collector.
pub struct Global {
    /// The intrusive linked list of `Local`s.
    locals: List<Local>,

    /// The global queue of bags of deferred functions.
    queue: Queue<SealedBag>,

    /// The global epoch.
    pub(crate) epoch: CachePadded<AtomicEpoch>,
}

impl Global {
    /// Number of bags to destroy.
    const COLLECT_STEPS: usize = 8;

    /// Creates a new global data for garbage collection.
    #[inline]
    pub fn new() -> Self {
        Self {
            locals: List::new(),
            queue: Queue::new(),
            epoch: CachePadded::new(AtomicEpoch::new(Epoch::starting())),
        }
    }

    /// Pushes the bag into the global queue and replaces the bag with a new empty bag.
    pub fn push_bag(&self, bag: &mut Bag, guard: &Guard) {
        let bag = mem::replace(bag, Bag::new());

        atomic::fence(Ordering::SeqCst);

        let epoch = self.epoch.load(Ordering::Relaxed);
        self.queue.push(bag.seal(epoch), guard);
    }

    /// Collects several bags from the global queue and executes deferred functions in them.
    ///
    /// Note: This may itself produce garbage and in turn allocate new bags.
    ///
    /// `pin()` rarely calls `collect()`, so we want the compiler to place that call on a cold
    /// path. In other words, we want the compiler to optimize branching for the case when
    /// `collect()` is not called.
    #[cold]
    pub fn collect(&self, guard: &Guard) {
        let global_epoch = self.try_advance(guard);

        let steps = if cfg!(feature = "sanitize") {
            usize::max_value()
        } else {
            Self::COLLECT_STEPS
        };

        for _ in 0..steps {
            match self.queue.try_pop_if(
                &|sealed_bag: &SealedBag| sealed_bag.is_expired(global_epoch),
                guard,
            ) {
                None => break,
                Some(sealed_bag) => drop(sealed_bag),
            }
        }
    }

    /// Attempts to advance the global epoch.
    ///
    /// The global epoch can advance only if all currently pinned participants have been pinned in
    /// the current epoch.
    ///
    /// Returns the current global epoch.
    ///
    /// `try_advance()` is annotated `#[cold]` because it is rarely called.
    #[cold]
    pub fn try_advance(&self, guard: &Guard) -> Epoch {
        let global_epoch = self.epoch.load(Ordering::Relaxed);
        atomic::fence(Ordering::SeqCst);

        // TODO(stjepang): `Local`s are stored in a linked list because linked lists are fairly
        // easy to implement in a lock-free manner. However, traversal can be slow due to cache
        // misses and data dependencies. We should experiment with other data structures as well.
        for local in self.locals.iter(&guard) {
            match local {
                Err(IterError::Stalled) => {
                    // A concurrent thread stalled this iteration. That thread might also try to
                    // advance the epoch, in which case we leave the job to it. Otherwise, the
                    // epoch will not be advanced.
                    return global_epoch;
                }
                Ok(local) => {
                    let local_epoch = local.epoch.load(Ordering::Relaxed);

                    // If the participant was pinned in a different epoch, we cannot advance the
                    // global epoch just yet.
                    if local_epoch.is_pinned() && local_epoch.unpinned() != global_epoch {
                        return global_epoch;
                    }
                }
            }
        }
        atomic::fence(Ordering::Acquire);

        // All pinned participants were pinned in the current global epoch.
        // Now let's advance the global epoch...
        //
        // Note that if another thread already advanced it before us, this store will simply
        // overwrite the global epoch with the same value. This is true because `try_advance` was
        // called from a thread that was pinned in `global_epoch`, and the global epoch cannot be
        // advanced two steps ahead of it.
        let new_epoch = global_epoch.successor();
        self.epoch.store(new_epoch, Ordering::Release);
        new_epoch
    }
}

/// Participant for garbage collection.
pub struct Local {
    /// A node in the intrusive linked list of `Local`s.
    entry: Entry,

    /// The local epoch.
    epoch: AtomicEpoch,

    /// A reference to the global data.
    ///
    /// When all guards and handles get dropped, this reference is destroyed.
    collector: UnsafeCell<ManuallyDrop<Collector>>,

    /// The local bag of deferred functions.
    pub(crate) bag: UnsafeCell<Bag>,

    /// The number of guards keeping this participant pinned.
    guard_count: Cell<usize>,

    /// The number of active handles.
    handle_count: Cell<usize>,

    /// Total number of pinnings performed.
    ///
    /// This is just an auxiliary counter that sometimes kicks off collection.
    pin_count: Cell<Wrapping<usize>>,
}

// Make sure `Local` is less than or equal to 2048 bytes.
// https://github.com/crossbeam-rs/crossbeam/issues/551
#[test]
fn local_size() {
    assert!(core::mem::size_of::<Local>() <= 2048, "An allocation of `Local` should be <= 2048 bytes.");
}

impl Local {
    /// Number of pinnings after which a participant will execute some deferred functions from the
    /// global queue.
    const PINNINGS_BETWEEN_COLLECT: usize = 128;

    /// Registers a new `Local` in the provided `Global`.
    pub fn register(collector: &Collector) -> LocalHandle {
        unsafe {
            // Since we dereference no pointers in this block, it is safe to use `unprotected`.

            let local = Owned::new(Local {
                entry: Entry::default(),
                epoch: AtomicEpoch::new(Epoch::starting()),
                collector: UnsafeCell::new(ManuallyDrop::new(collector.clone())),
                bag: UnsafeCell::new(Bag::new()),
                guard_count: Cell::new(0),
                handle_count: Cell::new(1),
                pin_count: Cell::new(Wrapping(0)),
            })
            .into_shared(unprotected());
            collector.global.locals.insert(local, unprotected());
            LocalHandle {
                local: local.as_raw(),
            }
        }
    }

    /// Returns a reference to the `Global` in which this `Local` resides.
    #[inline]
    pub fn global(&self) -> &Global {
        &self.collector().global
    }

    /// Returns a reference to the `Collector` in which this `Local` resides.
    #[inline]
    pub fn collector(&self) -> &Collector {
        self.collector.with(|c| unsafe { &**c })
    }

    /// Returns `true` if the current participant is pinned.
    #[inline]
    pub fn is_pinned(&self) -> bool {
        self.guard_count.get() > 0
    }

    /// Adds `deferred` to the thread-local bag.
    ///
    /// # Safety
    ///
    /// It should be safe for another thread to execute the given function.
    pub unsafe fn defer(&self, mut deferred: Deferred, guard: &Guard) {
        let bag = self.bag.with_mut(|b| &mut *b);

        while let Err(d) = bag.try_push(deferred) {
            self.global().push_bag(bag, guard);
            deferred = d;
        }
    }

    pub fn flush(&self, guard: &Guard) {
        let bag = self.bag.with_mut(|b| unsafe { &mut *b });

        if !bag.is_empty() {
            self.global().push_bag(bag, guard);
        }

        self.global().collect(guard);
    }

    /// Pins the `Local`.
    #[inline]
    pub fn pin(&self) -> Guard {
        let guard = Guard { local: self };

        let guard_count = self.guard_count.get();
        self.guard_count.set(guard_count.checked_add(1).unwrap());

        if guard_count == 0 {
            let global_epoch = self.global().epoch.load(Ordering::Relaxed);
            let new_epoch = global_epoch.pinned();

            // Now we must store `new_epoch` into `self.epoch` and execute a `SeqCst` fence.
            // The fence makes sure that any future loads from `Atomic`s will not happen before
            // this store.
            if cfg!(any(target_arch = "x86", target_arch = "x86_64")) {
                // HACK(stjepang): On x86 architectures there are two different ways of executing
                // a `SeqCst` fence.
                //
                // 1. `atomic::fence(SeqCst)`, which compiles into a `mfence` instruction.
                // 2. `_.compare_and_swap(_, _, SeqCst)`, which compiles into a `lock cmpxchg`
                //    instruction.
                //
                // Both instructions have the effect of a full barrier, but benchmarks have shown
                // that the second one makes pinning faster in this particular case.  It is not
                // clear that this is permitted by the C++ memory model (SC fences work very
                // differently from SC accesses), but experimental evidence suggests that this
                // works fine.  Using inline assembly would be a viable (and correct) alternative,
                // but alas, that is not possible on stable Rust.
                let current = Epoch::starting();
                let previous = self
                    .epoch
                    .compare_and_swap(current, new_epoch, Ordering::SeqCst);
                debug_assert_eq!(current, previous, "participant was expected to be unpinned");
                // We add a compiler fence to make it less likely for LLVM to do something wrong
                // here.  Formally, this is not enough to get rid of data races; practically,
                // it should go a long way.
                atomic::compiler_fence(Ordering::SeqCst);
            } else {
                self.epoch.store(new_epoch, Ordering::Relaxed);
                atomic::fence(Ordering::SeqCst);
            }

            // Increment the pin counter.
            let count = self.pin_count.get();
            self.pin_count.set(count + Wrapping(1));

            // After every `PINNINGS_BETWEEN_COLLECT` try advancing the epoch and collecting
            // some garbage.
            if count.0 % Self::PINNINGS_BETWEEN_COLLECT == 0 {
                self.global().collect(&guard);
            }
        }

        guard
    }

    /// Unpins the `Local`.
    #[inline]
    pub fn unpin(&self) {
        let guard_count = self.guard_count.get();
        self.guard_count.set(guard_count - 1);

        if guard_count == 1 {
            self.epoch.store(Epoch::starting(), Ordering::Release);

            if self.handle_count.get() == 0 {
                self.finalize();
            }
        }
    }

    /// Unpins and then pins the `Local`.
    #[inline]
    pub fn repin(&self) {
        let guard_count = self.guard_count.get();

        // Update the local epoch only if there's only one guard.
        if guard_count == 1 {
            let epoch = self.epoch.load(Ordering::Relaxed);
            let global_epoch = self.global().epoch.load(Ordering::Relaxed).pinned();

            // Update the local epoch only if the global epoch is greater than the local epoch.
            if epoch != global_epoch {
                // We store the new epoch with `Release` because we need to ensure any memory
                // accesses from the previous epoch do not leak into the new one.
                self.epoch.store(global_epoch, Ordering::Release);

                // However, we don't need a following `SeqCst` fence, because it is safe for memory
                // accesses from the new epoch to be executed before updating the local epoch. At
                // worse, other threads will see the new epoch late and delay GC slightly.
            }
        }
    }

    /// Increments the handle count.
    #[inline]
    pub fn acquire_handle(&self) {
        let handle_count = self.handle_count.get();
        debug_assert!(handle_count >= 1);
        self.handle_count.set(handle_count + 1);
    }

    /// Decrements the handle count.
    #[inline]
    pub fn release_handle(&self) {
        let guard_count = self.guard_count.get();
        let handle_count = self.handle_count.get();
        debug_assert!(handle_count >= 1);
        self.handle_count.set(handle_count - 1);

        if guard_count == 0 && handle_count == 1 {
            self.finalize();
        }
    }

    /// Removes the `Local` from the global linked list.
    #[cold]
    fn finalize(&self) {
        debug_assert_eq!(self.guard_count.get(), 0);
        debug_assert_eq!(self.handle_count.get(), 0);

        // Temporarily increment handle count. This is required so that the following call to `pin`
        // doesn't call `finalize` again.
        self.handle_count.set(1);
        unsafe {
            // Pin and move the local bag into the global queue. It's important that `push_bag`
            // doesn't defer destruction on any new garbage.
            let guard = &self.pin();
<<<<<<< HEAD
            self.global()
                .push_bag(self.bag.with_mut(|b| &mut *b), epoch, guard);
=======
            self.global().push_bag(&mut *self.bag.get(), guard);
>>>>>>> 207b96a6
        }
        // Revert the handle count back to zero.
        self.handle_count.set(0);

        unsafe {
            // Take the reference to the `Global` out of this `Local`. Since we're not protected
            // by a guard at this time, it's crucial that the reference is read before marking the
            // `Local` as deleted.
            let collector: Collector = ptr::read(self.collector.with(|c| &*(*c)));

            // Mark this node in the linked list as deleted.
            self.entry.delete(unprotected());

            // Finally, drop the reference to the global. Note that this might be the last reference
            // to the `Global`. If so, the global data will be destroyed and all deferred functions
            // in its queue will be executed.
            drop(collector);
        }
    }
}

impl IsElement<Local> for Local {
    fn entry_of(local: &Local) -> &Entry {
        let entry_ptr = (local as *const Local as usize + offset_of!(Local, entry)) as *const Entry;
        unsafe { &*entry_ptr }
    }

    unsafe fn element_of(entry: &Entry) -> &Local {
        // offset_of! macro uses unsafe, but it's unnecessary in this context.
        #[allow(unused_unsafe)]
        let local_ptr = (entry as *const Entry as usize - offset_of!(Local, entry)) as *const Local;
        &*local_ptr
    }

    unsafe fn finalize(entry: &Entry, guard: &Guard) {
        guard.defer_destroy(Shared::from(Self::element_of(entry) as *const _));
    }
}

#[cfg(all(test, not(loom)))]
mod tests {
    use std::sync::atomic::{AtomicUsize, Ordering};

    use super::*;

    #[test]
    fn check_defer() {
        static FLAG: AtomicUsize = AtomicUsize::new(0);
        fn set() {
            FLAG.store(42, Ordering::Relaxed);
        }

        let d = Deferred::new(set);
        assert_eq!(FLAG.load(Ordering::Relaxed), 0);
        d.call();
        assert_eq!(FLAG.load(Ordering::Relaxed), 42);
    }

    #[test]
    fn check_bag() {
        static FLAG: AtomicUsize = AtomicUsize::new(0);
        fn incr() {
            FLAG.fetch_add(1, Ordering::Relaxed);
        }

        let mut bag = Bag::new();
        assert!(bag.is_empty());

        for _ in 0..MAX_OBJECTS {
            assert!(unsafe { bag.try_push(Deferred::new(incr)).is_ok() });
            assert!(!bag.is_empty());
            assert_eq!(FLAG.load(Ordering::Relaxed), 0);
        }

        let result = unsafe { bag.try_push(Deferred::new(incr)) };
        assert!(result.is_err());
        assert!(!bag.is_empty());
        assert_eq!(FLAG.load(Ordering::Relaxed), 0);

        drop(bag);
        assert_eq!(FLAG.load(Ordering::Relaxed), MAX_OBJECTS);
    }
}<|MERGE_RESOLUTION|>--- conflicted
+++ resolved
@@ -377,7 +377,10 @@
 // https://github.com/crossbeam-rs/crossbeam/issues/551
 #[test]
 fn local_size() {
-    assert!(core::mem::size_of::<Local>() <= 2048, "An allocation of `Local` should be <= 2048 bytes.");
+    assert!(
+        core::mem::size_of::<Local>() <= 2048,
+        "An allocation of `Local` should be <= 2048 bytes."
+    );
 }
 
 impl Local {
@@ -578,12 +581,8 @@
             // Pin and move the local bag into the global queue. It's important that `push_bag`
             // doesn't defer destruction on any new garbage.
             let guard = &self.pin();
-<<<<<<< HEAD
             self.global()
-                .push_bag(self.bag.with_mut(|b| &mut *b), epoch, guard);
-=======
-            self.global().push_bag(&mut *self.bag.get(), guard);
->>>>>>> 207b96a6
+                .push_bag(self.bag.with_mut(|b| &mut *b), guard);
         }
         // Revert the handle count back to zero.
         self.handle_count.set(0);
